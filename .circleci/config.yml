version: 2.1
setup: true
orbs:
  path-filtering: circleci/path-filtering@0.0.1

workflows:
  version: 2.1
  generate-config:
    jobs:
      - path-filtering/filter:
          base-revision: main
          config-path: .circleci/continue_config.yml
          mapping: |
            gpt4all-bindings/python/.* run-python-workflow true
<<<<<<< HEAD
            gpt4all-bindings/typescript/.* run-ts-workflow true
=======
            gpt4all-bindings/csharp/.* run-csharp-workflow true
>>>>>>> e9d42fba
            gpt4all-backend/.* run-chat-workflow true
            gpt4all-chat/.* run-chat-workflow true
            .* run-default-workflow true<|MERGE_RESOLUTION|>--- conflicted
+++ resolved
@@ -12,11 +12,8 @@
           config-path: .circleci/continue_config.yml
           mapping: |
             gpt4all-bindings/python/.* run-python-workflow true
-<<<<<<< HEAD
             gpt4all-bindings/typescript/.* run-ts-workflow true
-=======
             gpt4all-bindings/csharp/.* run-csharp-workflow true
->>>>>>> e9d42fba
             gpt4all-backend/.* run-chat-workflow true
             gpt4all-chat/.* run-chat-workflow true
             .* run-default-workflow true